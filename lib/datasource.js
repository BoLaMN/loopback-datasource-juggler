--- conflicted
+++ resolved
@@ -1236,13 +1236,8 @@
 
   cb = cb || utils.createPromiseCallback();
 
-<<<<<<< HEAD
   this.discoverSchemas(modelName, options, function(err, schemas) {
-    if (err) {
-=======
-  this.discoverSchemas(modelName, options, function (err, schemas) {
     if (err || !schemas) {
->>>>>>> b556d961
       cb && cb(err, schemas);
       return;
     }
@@ -1321,7 +1316,7 @@
 
     var columns = results[0];
     if (!columns || columns.length === 0) {
-      cb(new Error('Table \''+modelName+'\' does not exist.'));
+      cb(new Error('Table \'' + modelName + '\' does not exist.'));
       return cb.promise;
     }
 
