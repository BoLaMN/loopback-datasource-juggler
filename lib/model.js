--- conflicted
+++ resolved
@@ -141,30 +141,6 @@
       if (strict === false) {
         self[p] = self.__data[p] = propVal;
       } else if (strict === 'throw') {
-<<<<<<< HEAD
-        throw new Error('Unknown property: ' + i);
-      }
-    }
-  }
-
-  var propertyName;
-  if (applySetters === true) {
-    for (propertyName in data) {
-      if (typeof data[propertyName] !== 'function' && ((propertyName in properties) || (propertyName in ctor.relations))) {
-        self[propertyName] = self.__data[propertyName] || data[propertyName];
-      }
-    }
-  }
-
-  // Set the unknown properties as properties to the object
-  if (strict === false) {
-    for (propertyName in data) {
-      if (typeof data[propertyName] !== 'function' && !(propertyName in properties)) {
-        self[propertyName] = self.__data[propertyName] || data[propertyName];
-      }
-    }
-  }
-=======
         throw new Error('Unknown property: ' + p);
       }
     }
@@ -172,7 +148,6 @@
 
   keys = Object.keys(properties);
   size = keys.length;
->>>>>>> a3b178cb
 
   for (k = 0; k < size; k++) {
     p = keys[k];
@@ -201,17 +176,10 @@
         }
       }
       if (type.name === 'Array' || Array.isArray(type)) {
-<<<<<<< HEAD
-        if (!(self.__data[propertyName] instanceof List)
-          && self.__data[propertyName] !== undefined
-          && self.__data[propertyName] !== null ) {
-          self.__data[propertyName] = List(self.__data[propertyName], type, self);
-=======
         if (!(self.__data[p] instanceof List)
           && self.__data[p] !== undefined
           && self.__data[p] !== null ) {
           self.__data[p] = List(self.__data[p], type, self);
->>>>>>> a3b178cb
         }
       }
     }
